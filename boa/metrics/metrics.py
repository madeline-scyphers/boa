--- conflicted
+++ resolved
@@ -43,23 +43,14 @@
 def get_metric_from_config(config, instantiate=True, **kwargs):
     if config.get("metric"):
         config = config["metric"]
-<<<<<<< HEAD
-    if config.get("metric_name"):
-        kwargs["type_"] = "boa_metric"
-        if config.get("sklearn_metric"):
-            kwargs["type_"] = "sklearn_metric"
-            kwargs["sklearn_metric"] = config["sklearn_metric"]
-=======
     if config.get("boa_metric"):
         kwargs["metric_name"] = config["boa_metric"]
         metric = get_metric_by_class_name(instantiate=instantiate, **config, **kwargs)
     elif config.get("sklearn_metric"):
         kwargs["metric_name"] = config["sklearn_metric"]
         kwargs["sklearn_"] = True
->>>>>>> bf9640b6
         metric = get_metric_by_class_name(instantiate=instantiate, **config, **kwargs)
     elif config.get("synthetic_metric"):
-        kwargs["type_"] = "synthetic_metric"
         metric = setup_synthetic_metric(instantiate=instantiate, **config, **kwargs)
     else:
         # TODO link to docs for configuration when it exists
