--- conflicted
+++ resolved
@@ -132,7 +132,9 @@
         runner=runner,
         **get_dictionary_from_callable(Experiment.__init__, opt_options["experiment"]),
     )
-<<<<<<< HEAD
+    if not wrapper.metric_names:
+        wrapper.metric_names = list(exp.metrics.keys())
+    return exp
 
 
 def _check_moo_has_right_aqf_mode_bridge_cls(experiment, generation_strategy):
@@ -147,9 +149,4 @@
                     "Multi Objective Optimization was specified,"
                     f"\nbut generation steps used step: {step}, which is not"
                     f" a MOO generation step."
-                )
-=======
-    if not wrapper.metric_names:
-        wrapper.metric_names = list(exp.metrics.keys())
-    return exp
->>>>>>> eb82e6d5
+                )