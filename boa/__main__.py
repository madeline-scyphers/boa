import importlib.util
import sys
import tempfile
import time
from pathlib import Path

import click

from boa.controller import Controller
from boa.wrapper_utils import cd_and_cd_back, load_jsonlike


@click.command()
@click.option(
    "-c",
    "--config_path",
    type=click.Path(dir_okay=False, path_type=Path),
    help="Path to configuration YAML file.",
)
@click.option(
<<<<<<< HEAD
    "-w",
    "--wrapper_path",
    type=click.Path(dir_okay=False, path_type=Path),
    help="Path to file with python boa wrapper class",
)
@click.option(
    "-wn",
    "--wrapper_name",
    type=str,
    default="Wrapper",
    help="Name of wrapper class in boa wrapper class file",
)
@click.option(
    "-d",
    "--working_dir",
    type=click.Path(file_okay=False, path_type=Path),
    help="Path to working dir to to cd to. "
    "Can be necessary for certain languages and projects that need to be in a certain directory for imports.",
)
@click.option(
    "-at",
    "--append_timestamp",
    is_flag=True,
    show_default=True,
    default=True,
    help="Whether to append a timestamp to the end of the experiment directory to ensure uniqueness",
)
@click.option(
    "-o",
    "--experiment_dir",
    type=click.Path(file_okay=False, path_type=Path),
    help="Modify/add to the config file the passed in experiment_dir for use downstream."
    " This requires your Wrapper to have the ability to take experiment_dir as an argument"
    " to ``load_config``. The default ``load_config`` does support this."
    " --experiment_dir and --temp_dir can't both be used.",
)
@click.option(
=======
>>>>>>> 98822e80
    "-td",
    "--temporary_dir",
    is_flag=True,
    show_default=True,
    default=False,
    help="Modify/add to the config file a temporary directory as the experiment_dir that will get deleted after running"
    " (useful for testing)."
    " This requires your Wrapper to have the ability to take experiment_dir as an argument"
    " to ``load_config``. The default ``load_config`` does support this."
    " --experiment_dir and --temp_dir can't both be used.",
)
@click.option(
    "-rel",
    "--rel_to_here",
    is_flag=True,
    show_default=True,
    default=False,
    help="Define all path and dir options in your config file relative to where boa is launch from"
         " instead of relative to the config file location (the default)"
         " ex:"
         " given working_dir=path/to/dir"
         " if you don't pass --rel_to_her then path/to/dir is defined in terms of where your config file is"
         " if you do pass --rel_to_here then path/to/dir is defined in terms of where you launch boa from"
)
def main(config_path, temporary_dir, rel_to_here):
    if temporary_dir:
        with tempfile.TemporaryDirectory() as temp_dir:
            experiment_dir = Path(temp_dir) / "temp"
            return _main(config_path, rel_to_here, experiment_dir)
    return _main(config_path, rel_to_here=rel_to_here)


def _main(config_path, rel_to_here, experiment_dir=None):
    config_path = Path(config_path).resolve()
    rel_path = config_path.parent
    if rel_to_here:
        rel_path = Path.cwd()

    config = load_jsonlike(config_path, normalize=False)

    script_options = config.get("script_options", {})
    wrapper_path = script_options.get("wrapper_path", "wrapper.py")
    wrapper_name = script_options.get("wrapper_name", "Wrapper")
    working_dir = script_options.get("working_dir")
    experiment_dir = experiment_dir or script_options.get("experiment_dir")
    append_timestamp = script_options.get("append_timestamp", True)

    wrapper_path = _prepend_rel_path(wrapper_path, rel_path) if wrapper_path else wrapper_path
    working_dir = _prepend_rel_path(working_dir, rel_path) if working_dir else working_dir
    experiment_dir = _prepend_rel_path(experiment_dir, rel_path) if experiment_dir else experiment_dir

<<<<<<< HEAD
def _main(config_path, wrapper_path, wrapper_name, working_dir, append_timestamp, experiment_dir):
    s = time.time()
=======
>>>>>>> 98822e80
    if working_dir:
        sys.path.append(str(working_dir))
    sys.path.append(str(rel_path))
    with cd_and_cd_back(working_dir):
        if wrapper_path:
            # create a module spec from a file location so we can then load that module
            module_name = "user_wrapper"
            spec = importlib.util.spec_from_file_location(module_name, wrapper_path)
            # create that module from that spec from above
            user_wrapper = importlib.util.module_from_spec(spec)
            sys.modules[module_name] = user_wrapper
            # execute the loading and importing of the module
            spec.loader.exec_module(user_wrapper)

            # since we just loaded the module where the wrapper class is, we can now load it
            WrapperCls = getattr(user_wrapper, wrapper_name)
        else:
            from boa.wrapper import BaseWrapper as WrapperCls

        controller = Controller(config_path=config_path, wrapper=WrapperCls)
        scheduler = controller.run(append_timestamp=append_timestamp, experiment_dir=experiment_dir)
        print(f"total time = {time.time() - s}")
        return scheduler


def _prepend_rel_path(path, rel_path):
    path = Path(path)
    if not path.is_absolute():
        path = rel_path / path
    return path.resolve()


if __name__ == "__main__":
    main()<|MERGE_RESOLUTION|>--- conflicted
+++ resolved
@@ -14,50 +14,10 @@
 @click.option(
     "-c",
     "--config_path",
-    type=click.Path(dir_okay=False, path_type=Path),
+    type=click.Path(exists=True, dir_okay=False, path_type=Path),
     help="Path to configuration YAML file.",
 )
 @click.option(
-<<<<<<< HEAD
-    "-w",
-    "--wrapper_path",
-    type=click.Path(dir_okay=False, path_type=Path),
-    help="Path to file with python boa wrapper class",
-)
-@click.option(
-    "-wn",
-    "--wrapper_name",
-    type=str,
-    default="Wrapper",
-    help="Name of wrapper class in boa wrapper class file",
-)
-@click.option(
-    "-d",
-    "--working_dir",
-    type=click.Path(file_okay=False, path_type=Path),
-    help="Path to working dir to to cd to. "
-    "Can be necessary for certain languages and projects that need to be in a certain directory for imports.",
-)
-@click.option(
-    "-at",
-    "--append_timestamp",
-    is_flag=True,
-    show_default=True,
-    default=True,
-    help="Whether to append a timestamp to the end of the experiment directory to ensure uniqueness",
-)
-@click.option(
-    "-o",
-    "--experiment_dir",
-    type=click.Path(file_okay=False, path_type=Path),
-    help="Modify/add to the config file the passed in experiment_dir for use downstream."
-    " This requires your Wrapper to have the ability to take experiment_dir as an argument"
-    " to ``load_config``. The default ``load_config`` does support this."
-    " --experiment_dir and --temp_dir can't both be used.",
-)
-@click.option(
-=======
->>>>>>> 98822e80
     "-td",
     "--temporary_dir",
     is_flag=True,
@@ -91,6 +51,7 @@
 
 
 def _main(config_path, rel_to_here, experiment_dir=None):
+    s = time.time()
     config_path = Path(config_path).resolve()
     rel_path = config_path.parent
     if rel_to_here:
@@ -109,11 +70,6 @@
     working_dir = _prepend_rel_path(working_dir, rel_path) if working_dir else working_dir
     experiment_dir = _prepend_rel_path(experiment_dir, rel_path) if experiment_dir else experiment_dir
 
-<<<<<<< HEAD
-def _main(config_path, wrapper_path, wrapper_name, working_dir, append_timestamp, experiment_dir):
-    s = time.time()
-=======
->>>>>>> 98822e80
     if working_dir:
         sys.path.append(str(working_dir))
     sys.path.append(str(rel_path))
