import importlib.util
import sys
import tempfile
import time
from pathlib import Path

import click

from boa.controller import Controller
from boa.wrapper_utils import cd_and_cd_back, load_jsonlike


@click.command()
@click.option(
    "-c",
    "--config_path",
    type=click.Path(exists=True, dir_okay=False, path_type=Path),
    help="Path to configuration YAML file.",
)
@click.option(
    "-td",
    "--temporary_dir",
    is_flag=True,
    show_default=True,
    default=False,
    help="Modify/add to the config file a temporary directory as the experiment_dir that will get deleted after running"
    " (useful for testing)."
    " This requires your Wrapper to have the ability to take experiment_dir as an argument"
    " to ``load_config``. The default ``load_config`` does support this.",
)
@click.option(
    "-rel",
    "--rel_to_here",
    is_flag=True,
    show_default=True,
    default=False,
    help="Define all path and dir options in your config file relative to where boa is launch from"
    " instead of relative to the config file location (the default)"
    " ex:"
    " given working_dir=path/to/dir"
<<<<<<< HEAD
    " if you don't pass --rel_to_her then path/to/dir is defined in terms of where your config file is"
=======
    " if you don't pass --rel_to_here then path/to/dir is defined in terms of where your config file is"
>>>>>>> 462e4e85
    " if you do pass --rel_to_here then path/to/dir is defined in terms of where you launch boa from",
)
def main(config_path, temporary_dir, rel_to_here):
    if temporary_dir:
        with tempfile.TemporaryDirectory() as temp_dir:
            experiment_dir = Path(temp_dir) / "temp"
            return _main(config_path, rel_to_here, experiment_dir)
    return _main(config_path, rel_to_here=rel_to_here)


def _main(config_path, rel_to_here, experiment_dir=None):
    s = time.time()
    config_path = Path(config_path).resolve()
    rel_path = config_path.parent
    if rel_to_here:
        rel_path = Path.cwd()

    config = load_jsonlike(config_path, normalize=False)

    script_options = config.get("script_options", {})
    wrapper_name = script_options.get("wrapper_name", "Wrapper")
    append_timestamp = script_options.get("append_timestamp", True)

    wrapper_path = script_options.get("wrapper_path", "wrapper.py")
    wrapper_path = _prepend_rel_path(rel_path, wrapper_path) if wrapper_path else wrapper_path

    working_dir = script_options.get("working_dir", ".")
    working_dir = _prepend_rel_path(rel_path, working_dir)

    experiment_dir = experiment_dir or script_options.get("experiment_dir")
    experiment_dir = _prepend_rel_path(rel_path, experiment_dir) if experiment_dir else experiment_dir

    if working_dir:
        sys.path.append(str(working_dir))
    with cd_and_cd_back(working_dir):
        if wrapper_path.exists():
            # create a module spec from a file location so we can then load that module
            module_name = "user_wrapper"
            spec = importlib.util.spec_from_file_location(module_name, wrapper_path)
            # create that module from that spec from above
            UsrModule = importlib.util.module_from_spec(spec)
            sys.modules[module_name] = UsrModule
            # execute the loading and importing of the module
            spec.loader.exec_module(UsrModule)

            # since we just loaded the module where the wrapper class is, we can now load it
            WrapperCls = getattr(UsrModule, wrapper_name)
        else:
            from boa.wrapper import BaseWrapper as WrapperCls

        controller = Controller(config_path=config_path, wrapper=WrapperCls)
        scheduler = controller.run(append_timestamp=append_timestamp, experiment_dir=experiment_dir)
        print(f"total time = {time.time() - s}")
        return scheduler


def _prepend_rel_path(rel_path, path):
    path = Path(path)
    if not path.is_absolute():
        path = rel_path / path
    return path.resolve()


if __name__ == "__main__":
    main()<|MERGE_RESOLUTION|>--- conflicted
+++ resolved
@@ -38,11 +38,7 @@
     " instead of relative to the config file location (the default)"
     " ex:"
     " given working_dir=path/to/dir"
-<<<<<<< HEAD
-    " if you don't pass --rel_to_her then path/to/dir is defined in terms of where your config file is"
-=======
     " if you don't pass --rel_to_here then path/to/dir is defined in terms of where your config file is"
->>>>>>> 462e4e85
     " if you do pass --rel_to_here then path/to/dir is defined in terms of where you launch boa from",
 )
 def main(config_path, temporary_dir, rel_to_here):
@@ -63,7 +59,10 @@
     config = load_jsonlike(config_path, normalize=False)
 
     script_options = config.get("script_options", {})
+    wrapper_path = script_options.get("wrapper_path", "wrapper.py")
     wrapper_name = script_options.get("wrapper_name", "Wrapper")
+    working_dir = script_options.get("working_dir")
+    experiment_dir = experiment_dir or script_options.get("experiment_dir")
     append_timestamp = script_options.get("append_timestamp", True)
 
     wrapper_path = script_options.get("wrapper_path", "wrapper.py")
@@ -77,6 +76,7 @@
 
     if working_dir:
         sys.path.append(str(working_dir))
+    sys.path.append(str(rel_path))
     with cd_and_cd_back(working_dir):
         if wrapper_path.exists():
             # create a module spec from a file location so we can then load that module
