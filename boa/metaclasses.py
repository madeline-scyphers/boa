--- conflicted
+++ resolved
@@ -18,12 +18,8 @@
 from ax.storage.metric_registry import CORE_METRIC_REGISTRY
 from ax.storage.runner_registry import CORE_RUNNER_REGISTRY
 
-<<<<<<< HEAD
 from boa.registry import _add_common_encodes_and_decodes
-from boa.wrapper_utils import cd_and_cd_back_dec
-=======
 from boa.wrappers.wrapper_utils import cd_and_cd_back_dec
->>>>>>> 5b7989b5
 
 logger = logging.getLogger(__name__)
 
@@ -71,15 +67,4 @@
         CORE_ENCODER_REGISTRY[cls] = cls.to_dict
         CORE_DECODER_REGISTRY[cls.__name__] = cls
         next_pk = max(CORE_METRIC_REGISTRY.values()) + 1
-<<<<<<< HEAD
-        CORE_METRIC_REGISTRY[cls] = next_pk
-
-
-class MetricToEvalRegister(type):
-    def __init__(cls, *args, **kwargs):
-        _add_common_encodes_and_decodes()
-        CORE_ENCODER_REGISTRY[cls] = cls.to_dict
-        CORE_DECODER_REGISTRY[cls.__name__] = cls
-=======
-        CORE_METRIC_REGISTRY[cls] = next_pk
->>>>>>> 5b7989b5
+        CORE_METRIC_REGISTRY[cls] = next_pk