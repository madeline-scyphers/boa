"""
###################################
Controller
###################################

The Controller class controls the optimization.

"""
from __future__ import annotations

import logging
import os
import time
from pathlib import Path
from typing import Type

from ax.service.scheduler import Scheduler

from boa.ax_instantiation_utils import get_experiment, get_scheduler
from boa.runner import WrappedJobRunner
from boa.storage import scheduler_to_json_file
from boa.utils import get_dictionary_from_callable
from boa.wrappers.base_wrapper import BaseWrapper
from boa.wrappers.wrapper_utils import get_dt_now_as_str


class Controller:
    """
<<<<<<< HEAD
    Controls the instantiation of your :class:`.BaseWrapper` and the
    necessary ax objects to start your experiment and control
    the ax scheduler. Once it sets up your Experiment, it starts
    the scheduler to have the scheduler run your trials, and then it
=======
    Controls the instantiation of your :mod:`.wrapper` and the
    necessary Ax objects to start your Experiment and control
    the Ax scheduler. Once the Controller sets up your Experiment, it starts
    the scheduler, which runs your trials. It then
>>>>>>> 0963b0a9
    saves the scheduler to a json file.

    Parameters
    ----------
    config_path
        Path to configuration yaml or json file
    wrapper
        Your Wrapper subclass of BaseWrapper to be instantiated

    See Also
    --------
    :ref:`Creating a configuration File`

    """

    def __init__(self, config_path: os.PathLike | str, wrapper: Type[BaseWrapper]):
        self.config_path = config_path
        self.wrapper = wrapper

        self.config = None

        self.scheduler = None

    def setup(
        self, append_timestamp: bool = None, experiment_dir: os.PathLike = None, **kwargs
    ) -> tuple[Scheduler, BaseWrapper]:
        """
        Sets up all the classes and objects needed to create the Ax Scheduler

        Parameters
        ----------
        append_timestamp
            Whether to append the output experiment directory with a timestamp or not
            (default True)
        experiment_dir
            Output experiment directory to which the experiment and trials will be saved
            (defaults to experiment_dir specified in the config script options
            or working_dir/experiment_name [if working_dir specified in config]
            or current_dir/experiment_name [if working_dir and experiment_dir and
            not specified])

        Returns
        -------
        returns a tuple with the first element being the scheduler
        and the second element being your wrapper (both initialized
        and ready to go)
        """
        kwargs["config_path"] = self.config_path
        if experiment_dir:
            kwargs["experiment_dir"] = experiment_dir
        if append_timestamp is not None:
            kwargs["append_timestamp"] = append_timestamp

        load_config_kwargs = get_dictionary_from_callable(self.wrapper.__init__, kwargs)
        self.wrapper = self.wrapper(**load_config_kwargs)
        config = self.wrapper.config

        log_format = "%(levelname)s %(asctime)s - %(message)s"
        logging.basicConfig(
            filename=Path(self.wrapper.experiment_dir) / "optimization.log",
            filemode="w",
            format=log_format,
            level=logging.DEBUG,
        )
        logging.getLogger().addHandler(logging.StreamHandler())
        logger = logging.getLogger(__file__)
        logger.info("Start time: %s", get_dt_now_as_str())

        experiment = get_experiment(config, WrappedJobRunner(wrapper=self.wrapper), self.wrapper)
        self.scheduler = get_scheduler(experiment, config=config)
        return self.scheduler, self.wrapper

    def run(self, scheduler: Scheduler = None, wrapper: BaseWrapper = None) -> Scheduler:
        """
        Run trials for scheduler

        Parameters
        ----------
        scheduler
            initialed scheduler or None, if None, defaults to
            ``self.scheduler`` (the scheduler set up in :meth:`.Controller.setup`
        wrapper
            initialed wrapper or None, if None, defaults to
            ``self.wrapper`` (the wrapper set up in :meth:`.Controller.setup`

        Returns
        -------
        The scheduler after all trials have been run or the
        experiment has been stopped for another reason.
        """
        start = time.time()

        scheduler = scheduler or self.scheduler
        wrapper = wrapper or self.wrapper
        if not scheduler or not wrapper:
            raise ValueError("Scheduler and wrapper must be defined, or setup in setup method!")

        try:
            scheduler.run_all_trials()
        finally:
            logging.info("\nTrials completed! Total run time: %d", time.time() - start)
        try:
            experiment_dir = wrapper.experiment_dir
            scheduler_to_json_file(scheduler, experiment_dir / "scheduler.json")
        except Exception as e:
            logging.exception("failed to save scheduler to json! Reason: %s" % repr(e))
        return scheduler<|MERGE_RESOLUTION|>--- conflicted
+++ resolved
@@ -26,17 +26,10 @@
 
 class Controller:
     """
-<<<<<<< HEAD
     Controls the instantiation of your :class:`.BaseWrapper` and the
-    necessary ax objects to start your experiment and control
-    the ax scheduler. Once it sets up your Experiment, it starts
-    the scheduler to have the scheduler run your trials, and then it
-=======
-    Controls the instantiation of your :mod:`.wrapper` and the
     necessary Ax objects to start your Experiment and control
     the Ax scheduler. Once the Controller sets up your Experiment, it starts
     the scheduler, which runs your trials. It then
->>>>>>> 0963b0a9
     saves the scheduler to a json file.
 
     Parameters
