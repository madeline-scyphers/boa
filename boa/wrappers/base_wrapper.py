--- conflicted
+++ resolved
@@ -358,13 +358,7 @@
 
         for name in self._metric_cache[trial.index].keys():
             if self.metric_names and name not in self.metric_names:
-<<<<<<< HEAD
-                logger.warning(
-                    f"found extra returned metric: {name}" f" in returned metrics from fetch_trial_data"
-                )
-=======
                 logger.warning(f"found extra returned metric: {name} in returned metrics from fetch_trial_data")
->>>>>>> 11f76b09
         return self._metric_cache[trial.index][metric_name]
 
     def fetch_trial_data(self, trial: BaseTrial, metric_properties: dict, metric_name: str, *args, **kwargs) -> dict:
