name: boa
channels:
- pytorch
- conda-forge
- anaconda
- defaults
dependencies:
- python=3.9
<<<<<<< HEAD
- mkl<2022
- pytorch::pytorch<1.12.0
- pytorch::torchvision
- pytorch::torchaudio
=======
- pytorch-nightly::pytorch
- pytorch-nightly::torchvision
- pytorch-nightly::torchaudio
>>>>>>> 9285ecee
- numpy
- pandas
- xarray
- dask
- netCDF4
- bottleneck
- scipy
- scikit-learn
- click
- sqlalchemy
- pip
- pip:
  - ax-platform>=0.2.8
  - PyYAML
  - -e .<|MERGE_RESOLUTION|>--- conflicted
+++ resolved
@@ -6,16 +6,9 @@
 - defaults
 dependencies:
 - python=3.9
-<<<<<<< HEAD
-- mkl<2022
-- pytorch::pytorch<1.12.0
-- pytorch::torchvision
-- pytorch::torchaudio
-=======
 - pytorch-nightly::pytorch
 - pytorch-nightly::torchvision
 - pytorch-nightly::torchaudio
->>>>>>> 9285ecee
 - numpy
 - pandas
 - xarray
