--- conflicted
+++ resolved
@@ -11,17 +11,11 @@
 - pytorch::torchvision
 - pytorch::torchaudio
 - numpy
-<<<<<<< HEAD
-  # 2022/09/25 Pinning because pandas 1.4.3 broke something with ax
-  # ax is working on a fix
-- pandas<=1.4.0
-=======
 - pandas
 - xarray
 - dask
 - netCDF4
 - bottleneck
->>>>>>> 462e4e85
 - scipy
 - scikit-learn
 - click
