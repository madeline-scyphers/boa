--- conflicted
+++ resolved
@@ -1,6 +1,3 @@
-<<<<<<< HEAD
-def test_calling_command_line_python_test_script_doesnt_error_out_and_produces_correct_no_of_trials(
-=======
 import pytest
 
 
@@ -11,14 +8,12 @@
     indirect=True,
 )
 def test_calling_command_line_test_script_doesnt_error_out_and_produces_correct_no_of_trials(
->>>>>>> 462e4e85
     stand_alone_opt_package_run,
 ):
     scheduler = stand_alone_opt_package_run
     wrapper = scheduler.experiment.runner.wrapper
     config = wrapper.config
     total_trials = config["optimization_options"]["scheduler"]["total_trials"]
-<<<<<<< HEAD
     assert len(scheduler.experiment.trials) == total_trials
 
 
@@ -27,6 +22,4 @@
     wrapper = scheduler.experiment.runner.wrapper
     config = wrapper.config
     total_trials = config["optimization_options"]["scheduler"]["total_trials"]
-=======
->>>>>>> 462e4e85
     assert len(scheduler.experiment.trials) == total_trials