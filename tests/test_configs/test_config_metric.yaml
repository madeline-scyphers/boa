# Single objective optimization config
optimization_options:
    objective_options:
        objectives:
            # List all of your metrics here,
            # only list 1 metric for a single objective optimization
            - name: rmse
              metric: RootMeanSquaredError
        # List all outcome constraints here
        outcome_constraints: []
    # Here we explicitly define a generation strategy
    # for our trials.
    # This can always be done, but if left off,
    # Will be autoselected.
    # Here we say we want for first 5 trials
    # To be a random sobol survey,
    # and then the rest be Gaussian process expected improvement
    generation_strategy:
        steps:
            # Other options are possible, see Ax GenerationStrategy
            # for more information
            - model: SOBOL
              num_trials: 5
            - model: GPEI
              num_trials: -1
    # experiment options we wish to use
    # we specify an experiment name, which we can
    # also use to name our experiment running and output directory
    experiment:
        name: "test_experiment"
    # Scheduler options we wish to use
    # Here we specify a total of 10 trials will be ran.
    scheduler:
        total_trials: 10
    # Instead of putting all of your parameters under the parameters key,
    # You can put them under different keys, and then
    # pass a list of lists where each list is the json/yaml pathing to the
    # additional parameters key section.
    # See below for an example.
    parameter_keys: []

# optimization parameters
parameters:
    x1:
        type: range
        bounds: [0, 1]
        value_type: float

    x2:
        type: range
        bounds: [0, 1]
        value_type: float

    x3:
        type: range
        bounds: [0, 1]
        value_type: float

    x4:
        type: range
        bounds: [0, 1]
        value_type: float

    x5:
        type: fixed
        value: .5
        value_type: float

# optimization parameter constraints
parameter_constraints:
<<<<<<< HEAD
    - x2 + x1 => .1
=======
    - x2 + x1 >= .1
>>>>>>> 5b7989b5
    - x2 + x1 + .6*x1 <= .6

# non optimization model options
# anything can go here
model_options:
    model_specific_options:
        - 1
        - 2
        - 3<|MERGE_RESOLUTION|>--- conflicted
+++ resolved
@@ -68,11 +68,7 @@
 
 # optimization parameter constraints
 parameter_constraints:
-<<<<<<< HEAD
-    - x2 + x1 => .1
-=======
     - x2 + x1 >= .1
->>>>>>> 5b7989b5
     - x2 + x1 + .6*x1 <= .6
 
 # non optimization model options
