--- conflicted
+++ resolved
@@ -10,8 +10,8 @@
   - jupyter
   - pip
   - pip:
-<<<<<<< HEAD
     # we use external role, which is from v4.4. in conda this causes conflicts
+    - pytest-cov
     - invoke
     - isort
     - flake8
@@ -19,8 +19,4 @@
     - black==22.6.0
     - sphinx>=4.4
     - pydata-sphinx-theme
-    - sphinxext-remoteliteralinclude
-=======
-    - pytest-cov
-    - -e .[dev,docs,examples]
->>>>>>> 4cb912a7
+    - sphinxext-remoteliteralinclude