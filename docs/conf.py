# Configuration file for the Sphinx documentation builder.
#
# This file only contains a selection of the most common options. For a full
# list see the documentation:
# https://www.sphinx-doc.org/en/master/usage/configuration.html

# -- Path setup --------------------------------------------------------------

# If extensions (or modules to document with autodoc) are in another directory,
# add these directories to sys.path here. If the directory is relative to the
# documentation root, use os.path.abspath to make it absolute, like shown here.

import os
import sys

sys.path.insert(0, os.path.abspath(".."))
sys.path.insert(0, os.path.abspath("../boa/"))

import attrs

import boa
from boa._doc_utils import add_ref_to_all_submodules_inits

# -- Project information -----------------------------------------------------

project = "BOA"
copyright = "2022, Madeline Scyphers, Justine Missik"
author = "Madeline Scyphers, Justine Missik"

# -- General configuration ---------------------------------------------------

# Add any Sphinx extension module names here, as strings. They can be
# extensions coming with Sphinx (named "sphinx.ext.*") or your custom
# ones.
extensions = [
    "sphinx.ext.autodoc",
    "sphinx.ext.todo",
    "sphinx.ext.coverage",
    "sphinx.ext.napoleon",
    "sphinx.ext.autosummary",
    "sphinx.ext.autosectionlabel",
    "sphinx.ext.intersphinx",
    "sphinx.ext.viewcode",
    "sphinxext.remoteliteralinclude",
    "myst_nb",
]

suppress_warnings = ["mystnb.unknown_mime_type"]

# Add any paths that contain templates here, relative to this directory.
templates_path = ["_templates"]

source_suffix = {
    ".rst": "restructuredtext",
    ".ipynb": "myst-nb",
    ".md": "myst-nb",
    ".myst": "myst-nb",
}

nitpicky = True
nitpick_ignore = [
    ("py:class", "SearchSpace"),
    ("py:class", "Objective"),
    ("py:class", "BaseTrial"),
    ("py:class", "DBSettings"),
    # ("py:class", "PathLike"),  # TODO, why can't we use type aliases?
]

nitpick_ignore_regex = [
    (r".*", r".*ax.*"),
    (r".*", r".*botorch.*"),
    (r".*", r"array.*like"),
    ("py:class", ".*PathLike"),  # TODO, why can't we use type aliases?
]


nb_execution_mode = "force"

nb_kernel_rgx_aliases = {".*conda.*": "python3"}
nb_execution_excludepatterns = [
    "example_optimization_results.ipynb",
    "1moo_optimization_run.ipynb",
    "1optimization_run.ipynb",
    "1run_r_streamlined.ipynb",
    "2load_scheduler.ipynb",
    "2load_moo_scheduler.ipynb",
    "2EDA_from_r_run.ipynb",
]
nb_execution_timeout = 600
nb_execution_raise_on_error = True
nb_execution_show_tb = True
nb_number_source_lines = True
nb_render_markdown_format = "myst"

html_js_files = ["https://cdnjs.cloudflare.com/ajax/libs/require.js/2.3.4/require.min.js"]

# List of patterns, relative to source directory, that match files and
# directories to ignore when looking for source files.
# This pattern also affects html_static_path and html_extra_path.
exclude_patterns = ["_build", "Thumbs.db", ".DS_Store", "references"]

# -- Autosummary -------------------------------------------------------------
autosummary_generate = True  # Turn on sphinx.ext.autosummary
autoclass_content = "both"  # Add __init__ doc (ie. params) to class summaries
# autosummary_imported_members = True
# html_show_sourcelink = False  # Remove "view source code" from top of page (for html, not python)
autodoc_inherit_docstrings = True  # If no docstring, inherit from base class
autodoc_member_order = "bysource"
autodoc_typehints = "both"

# autodoc_type_aliases = {
#     "PathLike": "boa.definitions.PathLike",
#     "SchedulersOrPathList": "boa.plotting.SchedulersOrPathList",
# }
# -- Options for HTML output -------------------------------------------------

# The theme to use for HTML and HTML Help pages.  See the documentation for
# a list of builtin themes.
#
html_theme = "pydata_sphinx_theme"

# Add any paths that contain custom static files (such as style sheets) here,
# relative to this directory. They are copied after the builtin static files,
# so a file named "default.css" will overwrite the builtin "default.css".
# html_static_path = ["_static"]


html_theme_options = {
<<<<<<< HEAD
    "navbar_end": ["version-switcher", "theme-switcher", "navbar-icon-links"],
=======
>>>>>>> 61b0fd37
    "icon_links": [
        {
            # Label for this link
            "name": "GitHub",
            # URL where the link will redirect
            "url": "https://github.com/madeline-scyphers/boa",  # required
            # Icon class (if "type": "fontawesome"), or path to local image (if "type": "local")
            "icon": "fab fa-github-square",
            # Whether icon should be a FontAwesome class, or a local file
        }
    ]
}


# For to-do extension
todo_include_todos = True

# external project mapping for intersphinx
intersphinx_mapping = {
    "fetch3": ("https://fetch3-nhl.readthedocs.io/en/latest", None),
    "python": ("https://docs.python.org/3", None),
    "numpy": ("https://numpy.org/doc/stable", None),
    "scipy": ("https://docs.scipy.org/doc/scipy", None),
    "sklearn": ("https://scikit-learn.org/stable", None),
    "torch": ("https://pytorch.org/docs/stable", None),
    "panel": ("https://panel.holoviz.org", None),
    "pandas": ("https://pandas.pydata.org/docs", None),
}

# BOA things

# add a reference to the relative __init__.py of all files __doc__ in a submodules
add_ref_to_all_submodules_inits()


def autodoc_process_docstring(app, what, name, obj, options, lines):
    if what == "attribute" and not lines:
        path = name.split(".")
        attribute_name = path[-1]
        cls_name = path[-2]
        cls = getattr(boa, cls_name)
        if attrs.has(cls):
            new_doc = attrs.fields_dict(cls)[attribute_name].metadata.get("doc", "")
            if new_doc:
                lines.extend(new_doc.splitlines())


def setup(app):
    app.connect("autodoc-process-docstring", autodoc_process_docstring)<|MERGE_RESOLUTION|>--- conflicted
+++ resolved
@@ -126,10 +126,6 @@
 
 
 html_theme_options = {
-<<<<<<< HEAD
-    "navbar_end": ["version-switcher", "theme-switcher", "navbar-icon-links"],
-=======
->>>>>>> 61b0fd37
     "icon_links": [
         {
             # Label for this link
