--- conflicted
+++ resolved
@@ -59,18 +59,10 @@
 
 nitpicky = True
 nitpick_ignore = [
-<<<<<<< HEAD
-    ('py:class', 'SearchSpace'),
-    ('py:class', 'Objective'),
-    ('py:class', 'BaseTrial'),
-    ('py:class', 'BaseTrial'),
-    ('py:class', 'DBSettings'),
-=======
     ("py:class", "SearchSpace"),
     ("py:class", "Objective"),
     ("py:class", "BaseTrial"),
     ("py:class", "BaseTrial"),
->>>>>>> 6bcd58b1
 ]
 
 nitpick_ignore_regex = [
