name: ci

on:
  pull_request:
    branches:
      - 'develop'
      - 'main'

env:
  CACHE_NUMBER: 0  # increase to reset cache manually

jobs:
  linux:

    strategy:
      matrix:
        include:
          - os: ubuntu-latest
            label: linux-64
            prefix: /usr/share/miniconda3/envs/boa
    name: ${{ matrix.label }}
    runs-on: ${{ matrix.os }}
    steps:
      - uses: actions/checkout@v2

      - name: Setup Mambaforge
        uses: conda-incubator/setup-miniconda@v2
        with:
            miniforge-variant: Mambaforge
            miniforge-version: latest
            activate-environment: boa
            use-mamba: true

      - name: Set cache date
        run: echo "DATE=$(date +'%Y%m%d')" >> $GITHUB_ENV

      - uses: actions/cache@v2
        with:
          path: ${{ matrix.prefix }}
          key: ${{ matrix.label }}-conda-${{ hashFiles('environment_dev.yml') }}-${{ env.DATE }}-${{ env.CACHE_NUMBER }}
        id: cache

<<<<<<< HEAD
      - name: Update environment
        run: mamba env update -n boa -f environment.yml
=======
      - name: Update base environment
        run: mamba env update -n boa -f environment.yml --prune
>>>>>>> 07bdc66f
        if: steps.cache.outputs.cache-hit != 'true'

      - name: Update environment with development env
        run: mamba env update -n boa -f environment_dev_update.yml
        if: steps.cache.outputs.cache-hit != 'true'

      - name: Lint
        shell: bash -l {0}
        run: |
          invoke lint
          invoke black --checkonly
          invoke isort --checkonly

      - name: Run tests
        shell: bash -l {0}
        run: pytest -s

  mac:

    strategy:
      matrix:
        include:
          - os: macos-latest
            label: osx-64
            prefix: /Users/runner/miniconda3/envs/boa

    name: ${{ matrix.label }}
    runs-on: ${{ matrix.os }}
    steps:
      - uses: actions/checkout@v2

      - name: Setup Mambaforge
        uses: conda-incubator/setup-miniconda@v2
        with:
            miniforge-variant: Mambaforge
            miniforge-version: latest
            activate-environment: boa
            use-mamba: true

      - name: Set cache date
        run: echo "DATE=$(date +'%Y%m%d')" >> $GITHUB_ENV

      - uses: actions/cache@v2
        with:
          path: ${{ matrix.prefix }}
          key: ${{ matrix.label }}-conda-${{ hashFiles('environment_dev.yml') }}-${{ env.DATE }}-${{ env.CACHE_NUMBER }}
        id: cache

<<<<<<< HEAD
      - name: Update environment
        run: mamba env update -n boa -f environment.yml
=======
      - name: Update base environment
        run: mamba env update -n boa -f environment.yml --prune
>>>>>>> 07bdc66f
        if: steps.cache.outputs.cache-hit != 'true'

      - name: Update environment with development env
        run: mamba env update -n boa -f environment_dev_update.yml
        if: steps.cache.outputs.cache-hit != 'true'

      - name: Run tests
        shell: bash -l {0}
        run: pytest -s

  win:
    strategy:
      matrix:
        include:
          - os: windows-latest
            label: win-64
            prefix: C:\Miniconda3\envs\boa

    name: ${{ matrix.label }}
    runs-on: ${{ matrix.os }}

    steps:
      - uses: actions/checkout@v2
      - uses: conda-incubator/setup-miniconda@v2
        with:
          # windows has a problem where sometimes if conda installs a version of a package
          # but pip needs a higher version of that package (because of dependencies)
          # an OSError can happen because of access issues.
          # If that happens in the future, you can move that conda package to pip,
          # Or pin it to a higher version
          python-version: 3.9
          activate-environment: boa
          environment-file: environment.yml

      - name: Update env with env req
        shell: pwsh
        run: conda env update -n boa -f environment_dev_update.yml

      - name: Run tests
        shell: pwsh
        run: pytest -s<|MERGE_RESOLUTION|>--- conflicted
+++ resolved
@@ -40,13 +40,8 @@
           key: ${{ matrix.label }}-conda-${{ hashFiles('environment_dev.yml') }}-${{ env.DATE }}-${{ env.CACHE_NUMBER }}
         id: cache
 
-<<<<<<< HEAD
-      - name: Update environment
-        run: mamba env update -n boa -f environment.yml
-=======
       - name: Update base environment
         run: mamba env update -n boa -f environment.yml --prune
->>>>>>> 07bdc66f
         if: steps.cache.outputs.cache-hit != 'true'
 
       - name: Update environment with development env
@@ -95,13 +90,8 @@
           key: ${{ matrix.label }}-conda-${{ hashFiles('environment_dev.yml') }}-${{ env.DATE }}-${{ env.CACHE_NUMBER }}
         id: cache
 
-<<<<<<< HEAD
-      - name: Update environment
-        run: mamba env update -n boa -f environment.yml
-=======
       - name: Update base environment
         run: mamba env update -n boa -f environment.yml --prune
->>>>>>> 07bdc66f
         if: steps.cache.outputs.cache-hit != 'true'
 
       - name: Update environment with development env
